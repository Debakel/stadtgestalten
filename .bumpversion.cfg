[bumpversion]
<<<<<<< HEAD
current_version = 1.10.15
=======
current_version = 2.0.2
>>>>>>> 6e52e7d9

[bumpversion:file:VERSION]

[bumpversion:file:package.json]
<|MERGE_RESOLUTION|>--- conflicted
+++ resolved
@@ -1,9 +1,5 @@
 [bumpversion]
-<<<<<<< HEAD
-current_version = 1.10.15
-=======
 current_version = 2.0.2
->>>>>>> 6e52e7d9
 
 [bumpversion:file:VERSION]
 
