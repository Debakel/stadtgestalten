--- conflicted
+++ resolved
@@ -58,14 +58,7 @@
 class Submit(bootstrap.StrictButton):
     field_classes = "btn btn-primary"
 
-<<<<<<< HEAD
-    def __init__(self, value, name='', field_classes=None):
-        if field_classes is not None:
-            self.field_classes = field_classes
-        super().__init__(value, name=name, value=value, type="submit")
-=======
     def __init__(self, content, name='', field_classes=None, value="submit"):
         if field_classes is not None:
             self.field_classes = field_classes
-        super().__init__(content, name=name, value=value, type="submit")
->>>>>>> bfa1ddaa
+        super().__init__(content, name=name, value=value, type="submit")