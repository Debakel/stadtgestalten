{% load memberships rules %}
{% has_perm 'memberships.create_membership' user group as can_create %}
{% has_perm 'memberships.list_memberships' user group as can_list %}

<dt>
    <i class="sg sg-members"></i>
    <span class="sr-only">Anzahl Mitglieder</span>
</dt>
<dd>
    {% if can_list %}
        <a href="{% url 'members' group.pk %}">
    {% endif %}
    {% with num_members=group.membership_set.count %}
        {{ num_members }} Mitglied{{ num_members|pluralize:"er" }}
    {% endwith %}
    {% if can_list %}</a>{% endif %}
<<<<<<< HEAD
    {% if can_create %}
    <a href="{% url 'member-create' group.pk %}">Mitglied aufnehmen</a>
    {% endif %}
</dd>
=======
</dd>

{% if group.closed %}
<dt>
    <i class="sg sg-closed"></i>
    <span class="sr-only">Geschlossene Gruppe</span>
</dt>
<dd>
    Geschlossene Gruppe{% if not can_list %}:
    <a href="{% url 'message-create' group.pk %}">Nachricht schreiben</a> 
    um beizutreten{% endif %}
</dd>
{% endif %}
>>>>>>> a57c90d4
<|MERGE_RESOLUTION|>--- conflicted
+++ resolved
@@ -14,12 +14,9 @@
         {{ num_members }} Mitglied{{ num_members|pluralize:"er" }}
     {% endwith %}
     {% if can_list %}</a>{% endif %}
-<<<<<<< HEAD
     {% if can_create %}
     <a href="{% url 'member-create' group.pk %}">Mitglied aufnehmen</a>
     {% endif %}
-</dd>
-=======
 </dd>
 
 {% if group.closed %}
@@ -32,5 +29,4 @@
     <a href="{% url 'message-create' group.pk %}">Nachricht schreiben</a> 
     um beizutreten{% endif %}
 </dd>
-{% endif %}
->>>>>>> a57c90d4
+{% endif %}