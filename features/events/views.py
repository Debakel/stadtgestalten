--- conflicted
+++ resolved
@@ -1,7 +1,5 @@
-<<<<<<< HEAD
 import django.utils.timezone
 import django.views.generic
-from django.core.exceptions import PermissionDenied
 from django.core.urlresolvers import reverse
 from django.views import generic
 
@@ -9,21 +7,8 @@
 from utils import views as utils_views
 import features.content.views
 from features.associations import models as associations
-from features.groups import models as groups
 from features.memberships.rules import is_member_of
-from content import models, views as content_views
-=======
-from django.core.urlresolvers import reverse
-from django.views import generic
-
-from core.views import base
-from utils import views as utils_views
-import features.groups.models
-import features.groups.views
-from features.memberships.rules import is_member_of
-from content import models, views as content_views
-
->>>>>>> 241c0931
+from content import views as content_views
 
 
 class List(core.views.PermissionMixin, django.views.generic.ListView):
@@ -36,7 +21,6 @@
         return associations.Association.objects.can_view(self.request.user)
 
     def get_queryset(self):
-<<<<<<< HEAD
         return super().get_queryset().filter_events().filter_upcoming().can_view(
                 self.request.user).order_by('content__time')
 
@@ -48,38 +32,6 @@
         kwargs = super().get_form_kwargs()
         kwargs['with_time'] = True
         return kwargs
-
-
-class CalendarFeed(content_views.BaseCalendarFeed):
-    def items(self):
-        filter_dict = {}
-        # pick only events of the specified group
-        group = models.Group.objects.get(slug=self.kwargs['group_slug'])
-        filter_dict['groups'] = group
-        domain = self.kwargs['domain']
-        if domain == 'public':
-            filter_dict['public'] = True
-        else:
-            self.authenticate()
-            if not is_member_of(self.request.user, group):
-                raise PermissionDenied
-            filter_dict['public'] = False
-        return super().items().filter(**filter_dict)
-
-
-class CalendarExport(utils_views.PageMixin, generic.DetailView):
-    model = groups.Group
-    slug_url_kwarg = 'group_slug'
-    sidebar = tuple()
-    permission = 'entities.view_group'
-    title = 'Exportmöglichkeiten für Gruppenkalender'
-    template_name = 'groups/events_export.html'
-    parent = 'group'
-
-    def get_parent(self):
-        return self.get_group()
-=======
-        return models.Event.objects.can_view(self.request.user).upcoming()
 
 
 class GroupCalendarFeed(content_views.BaseCalendarFeed, features.groups.views.Mixin):
@@ -100,25 +52,10 @@
 class CalendarExport(utils_views.PageMixin, generic.DetailView):
     sidebar = tuple()
     template_name = 'events/export.html'
->>>>>>> 241c0931
 
     def get_context_data(self, **kwargs):
         context = super().get_context_data(**kwargs)
         context['public_export_url'] = self.request.build_absolute_uri(
-<<<<<<< HEAD
-            reverse('group-events-feed', kwargs={
-                'group_slug': self.get_object().slug,
-                'domain': 'public'
-            })
-        )
-        context['private_export_url'] = self.request.build_absolute_uri(
-            reverse('group-events-feed', kwargs={
-                'group_slug': self.get_object().slug,
-                'domain': 'private'
-            })
-        )
-        return context
-=======
             reverse(self.feed_route, kwargs={
                 self.slug_url_kwarg: self.get_object().slug,
                 'domain': 'public'
@@ -150,5 +87,4 @@
         if self.request.user and self.request.user.is_authenticated():
             return is_member_of(self.request.user, self.get_group())
         else:
-            return False
->>>>>>> 241c0931
+            return False