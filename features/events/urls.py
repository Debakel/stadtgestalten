from django.conf.urls import url

from . import views

urlpatterns = [
<<<<<<< HEAD
    url(
=======
    urls.url(
>>>>>>> 241c0931
        r'^stadt/events/$',
        views.List.as_view(),
        name='events'),

<<<<<<< HEAD
    url(
        r'^stadt/events/add/$',
        views.Create.as_view(),
        name='create-event'),

    url(
        r'^(?P<entity_slug>[\w-]+)/events/add/$',
        views.Create.as_view(),
        name='create-group-event'),

    url(
        r'^(?P<group_slug>[\w-]+)/events/export$',
        views.CalendarExport.as_view(),
        name='group-events-export'),

    url(
        r'^(?P<group_slug>[\w-]+)/events/(?P<domain>public|private).ics$',
        views.CalendarFeed(),
        name='group-events-feed'),
=======
    urls.url(r'^(?P<group_slug>[\w-]+)/events/export$',
             views.GroupCalendarExport.as_view(), name='group-events-export'),
    urls.url(r'^(?P<group_slug>[\w-]+)/events/(?P<domain>public|private).ics$',
             views.GroupCalendarFeed(), name='group-events-feed'),
>>>>>>> 241c0931
]<|MERGE_RESOLUTION|>--- conflicted
+++ resolved
@@ -3,16 +3,11 @@
 from . import views
 
 urlpatterns = [
-<<<<<<< HEAD
     url(
-=======
-    urls.url(
->>>>>>> 241c0931
         r'^stadt/events/$',
         views.List.as_view(),
         name='events'),
 
-<<<<<<< HEAD
     url(
         r'^stadt/events/add/$',
         views.Create.as_view(),
@@ -25,17 +20,11 @@
 
     url(
         r'^(?P<group_slug>[\w-]+)/events/export$',
-        views.CalendarExport.as_view(),
+        views.GroupCalendarExport.as_view(),
         name='group-events-export'),
 
     url(
         r'^(?P<group_slug>[\w-]+)/events/(?P<domain>public|private).ics$',
-        views.CalendarFeed(),
+        views.GroupCalendarFeed(),
         name='group-events-feed'),
-=======
-    urls.url(r'^(?P<group_slug>[\w-]+)/events/export$',
-             views.GroupCalendarExport.as_view(), name='group-events-export'),
-    urls.url(r'^(?P<group_slug>[\w-]+)/events/(?P<domain>public|private).ics$',
-             views.GroupCalendarFeed(), name='group-events-feed'),
->>>>>>> 241c0931
 ]