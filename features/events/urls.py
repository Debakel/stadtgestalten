--- conflicted
+++ resolved
@@ -7,20 +7,8 @@
         views.List.as_view(),
         name='events'),
 
-<<<<<<< HEAD
-    urls.url(
-        r'^(?P<group_slug>[\w-]+)/events/export$',
-        views.CalendarExport.as_view(),
-        name='group-events-export'),
-
-    urls.url(
-        r'^(?P<group_slug>[\w-]+)/events/(?P<domain>public|private).ics$',
-        views.CalendarFeed(),
-        name='group-events-feed'),
-=======
     urls.url(r'^(?P<group_slug>[\w-]+)/events/export$',
              views.CalendarExport.as_view(), name='group-events-export'),
     urls.url(r'^(?P<group_slug>[\w-]+)/events/(?P<domain>public|private).ics$',
              views.CalendarFeed(), name='group-events-feed'),
->>>>>>> 0dd7cfbe
 ]