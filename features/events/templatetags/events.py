--- conflicted
+++ resolved
@@ -87,30 +87,18 @@
     return time_str.strip()
 
 
-<<<<<<< HEAD
-@register.inclusion_tag('events/_sidebar_calendar.html')
+@register.inclusion_tag('events/_sidebar_calendar.html', takes_context=True)
 def sidebar_calendar(
         associations, group=None, preview_length=5, show_group=True, hide_buttons=False):
-    upcoming = associations.filter_upcoming().order_by('content__time')[:preview_length]
-    return {
-            'associations': associations,
-            'group': group,
-            'hide_buttons': hide_buttons,
-            'show_group': show_group,
-            'upcoming': upcoming,
-            }
-=======
-@register.inclusion_tag('events/_sidebar_calendar.html', takes_context=True)
-def sidebar_calendar(context, associations, group=None, preview_length=5, show_group=True):
     upcoming = associations.filter_upcoming().order_by('content__time')[:preview_length]
     context.update({
         'associations': associations,
         'group': group,
+        'hide_buttons': hide_buttons,
         'show_group': show_group,
         'upcoming': upcoming,
     })
     return context
->>>>>>> 664ea8e4
 
 
 @register.filter
