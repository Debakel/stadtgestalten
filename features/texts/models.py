from django.contrib.contenttypes import (
        fields as contenttypes_fields, models as contenttypes_models)
from django.db import models
from django.utils import timezone
import re


class ReplyKey(models.Model):
    gestalt = models.ForeignKey('gestalten.Gestalt')
    key = models.CharField(max_length=15, unique=True)
    text = models.ForeignKey('Text')
    time_created = models.DateTimeField(auto_now_add=True)


class TextManager(models.Manager):
    def get_by_message_id(self, mid):
        if mid:
            m = re.match(r'.*\.[0-9]+\.text\.([0-9]+)', mid)
            if m:
                return self.get(id=m.group(1))
        raise self.model.DoesNotExist


class Authorship(models.Model):
    author = models.ForeignKey('gestalten.Gestalt')
    text = models.ForeignKey('Text', related_name='authorships')
    time_created = models.DateTimeField(auto_now_add=True)

    class Meta:
        ordering = ('time_created',)


class Text(models.Model):
    container = contenttypes_fields.GenericForeignKey('container_type', 'container_id')
    container_id = models.PositiveIntegerField()
    container_type = models.ForeignKey(contenttypes_models.ContentType)

<<<<<<< HEAD
    authors = models.ManyToManyField(
            to='gestalten.Gestalt', through='Authorship', related_name='texts')
=======
    author = models.ForeignKey('gestalten.Gestalt', related_name='texts')
    in_reply_to = models.ForeignKey('Text', null=True, related_name='+')
    time_created = models.DateTimeField(default=timezone.now)
>>>>>>> e41708bf
    text = models.TextField()

    objects = TextManager()

    class Meta:
        ordering = ('authorships__time_created',)

    def get_unique_id(self):
        return '{}.{}.text.{}'.format(self.container_type, self.container.id, self.id)<|MERGE_RESOLUTION|>--- conflicted
+++ resolved
@@ -35,14 +35,9 @@
     container_id = models.PositiveIntegerField()
     container_type = models.ForeignKey(contenttypes_models.ContentType)
 
-<<<<<<< HEAD
     authors = models.ManyToManyField(
             to='gestalten.Gestalt', through='Authorship', related_name='texts')
-=======
-    author = models.ForeignKey('gestalten.Gestalt', related_name='texts')
     in_reply_to = models.ForeignKey('Text', null=True, related_name='+')
-    time_created = models.DateTimeField(default=timezone.now)
->>>>>>> e41708bf
     text = models.TextField()
 
     objects = TextManager()
