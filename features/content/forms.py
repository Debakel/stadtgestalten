import django.db.transaction
from django import forms

import core.forms
from . import models
from features.associations import models as associations
from features.contributions import forms as contributions
from features.groups import models as groups
from . import signals


class Comment(contributions.Text):
    def __init__(self, *args, **kwargs):
        super().__init__(*args, **kwargs)
        self.helper.layout.append(core.forms.Submit('Kommentieren'))


class Create(forms.ModelForm):
    class Meta:
        model = associations.Association
        fields = ('pinned', 'public')

    group = forms.ModelChoiceField(
            label='Veröffentlichen als', queryset=groups.Group.objects.none(), required=False,
            widget=core.forms.GroupSelect)
    text = forms.CharField(label='Text', widget=core.forms.EditorTextarea)
    title = forms.CharField(label='Titel')
    image = forms.ModelChoiceField(
            label='Beitragsbild', queryset=None, required=False,
            widget=forms.Select(attrs={'data-component': 'image-picker'}),
            help_text='Das Beitragsbild wird beispielsweise auf Übersichtsseiten in der '
            'Vorschau des Beitrags angezeigt.')

    place = forms.CharField(label='Veranstaltungsort / Anschrift', max_length=255)
    time = forms.DateTimeField(label='Beginn')
    until_time = forms.DateTimeField(label='Ende', required=False)
    all_day = forms.BooleanField(
            label='ganztägig', help_text='Die Veranstaltung dauert den ganzen Tag.',
            required=False)

    def __init__(self, **kwargs):
        self.author = kwargs.pop('author')
        with_time = kwargs.pop('with_time')
        super().__init__(**kwargs)
        self.fields['image'].queryset = self.author.images
        if self.instance.entity.is_group:
            del self.fields['group']
        else:
            self.fields['group'].queryset = groups.Group.objects.filter(
                    memberships__member=self.author)
        if not with_time:
            del self.fields['place']
            del self.fields['time']
            del self.fields['until_time']
            del self.fields['all_day']
        else:
            del self.fields['image']

    def save(self, commit=True):
        with django.db.transaction.atomic():
            if not self.instance.entity.is_group and self.cleaned_data['group']:
                self.instance.entity = self.cleaned_data['group']
            self.instance.slug = core.models.get_unique_slug(
                    associations.Association, {
                        'entity_id': self.instance.entity_id,
                        'entity_type': self.instance.entity_type,
                        'slug': core.text.slugify(self.cleaned_data['title']),
                        })
            self.instance.container = models.Content.objects.create(
                    title=self.cleaned_data['title'],
                    image=self.cleaned_data.get('image'),
                    place=self.cleaned_data.get('place', ''),
                    time=self.cleaned_data.get('time'),
                    until_time=self.cleaned_data.get('until_time'),
                    all_day=self.cleaned_data.get('all_day', False))
            self.instance.container.versions.create(
                    author=self.author, text=self.cleaned_data['text'])
            self.save_content_relations(commit)
            return super().save(commit)

<<<<<<< HEAD
    def send_post_create(self, instance=None):
        signals.post_create.send(
                sender=self.__class__,
                instance=instance if instance else self.instance.container)
=======
    def save_content_relations(self, commit):
        pass
>>>>>>> 6e52e7d9


class Update(forms.ModelForm):
    class Meta:
        model = associations.Association
        fields = ('pinned', 'public', 'slug')

    title = forms.CharField(label='Titel')
    text = forms.CharField(label='Text', widget=core.forms.EditorTextarea())
    image = forms.ModelChoiceField(
            label='Beitragsbild', queryset=None, required=False,
            widget=forms.Select(attrs={'data-component': 'image-picker'}),
            help_text='Das Beitragsbild wird beispielsweise auf Übersichtsseiten in der '
            'Vorschau des Beitrags angezeigt.')

    place = forms.CharField(label='Veranstaltungsort / Anschrift', max_length=255)
    time = forms.DateTimeField(label='Beginn')
    until_time = forms.DateTimeField(label='Ende', required=False)
    all_day = forms.BooleanField(
            label='ganztägig', help_text='Die Veranstaltung dauert den ganzen Tag.',
            required=False)

    def __init__(self, **kwargs):
        self.author = kwargs.pop('author')
        super().__init__(**kwargs)
        self.fields['image'].queryset = self.author.images
        if not self.instance.entity.is_group:
            del self.fields['pinned']
        if self.instance.public:
            del self.fields['public']
        if not self.initial['time']:
            del self.fields['place']
            del self.fields['time']
            del self.fields['until_time']
            del self.fields['all_day']
        else:
            del self.fields['image']

    def clean_slug(self):
        q = associations.Association.objects.filter(
                entity_type=self.instance.entity_type, entity_id=self.instance.entity_id,
                slug=self.cleaned_data['slug'])
        if q.exists() and q.get() != self.instance:
            raise forms.ValidationError('Der Kurzname ist bereits vergeben.', code='unique')
        return self.cleaned_data['slug']

    def save(self, commit=True):
        association = super().save(commit)
        association.container.title = self.cleaned_data['title']
        association.container.image = self.cleaned_data.get('image')
        if self.initial['time']:
            association.container.place = self.cleaned_data['place']
            association.container.time = self.cleaned_data['time']
            association.container.until_time = self.cleaned_data['until_time']
            association.container.all_day = self.cleaned_data['all_day']
        association.container.save()
        association.container.versions.create(author=self.author, text=self.cleaned_data['text'])
        self.save_content_relations(commit)
        return association

    def save_content_relations(self, commit):
        pass<|MERGE_RESOLUTION|>--- conflicted
+++ resolved
@@ -78,15 +78,13 @@
             self.save_content_relations(commit)
             return super().save(commit)
 
-<<<<<<< HEAD
+    def save_content_relations(self, commit):
+        pass
+
     def send_post_create(self, instance=None):
         signals.post_create.send(
                 sender=self.__class__,
                 instance=instance if instance else self.instance.container)
-=======
-    def save_content_relations(self, commit):
-        pass
->>>>>>> 6e52e7d9
 
 
 class Update(forms.ModelForm):
