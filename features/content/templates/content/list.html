{% extends 'stadt/stadt.html' %}
{% load events groups rules %}

{% block heading_title %}
    {% include 'core/_heading.html' with title='Beiträge' icon='sg-pen' %}
{% endblock %}

{% block heading_toolbar %}
    {% has_perm 'content.create' user as can_create %}
    {% if can_create %}
<<<<<<< HEAD
        {% dropdown 'content-new' 'Neuer Beitrag' %}
            <li><a href="{% url 'create-article' %}"><i class="sg sg-fw sg-article"></i> Artikel</a></li>
            <li><a href="{% url 'create-event' %}"><i class="sg sg-fw sg-event"></i> Veranstaltung</a></li>
            <li><a href="{% url 'create-gallery' %}"><i class="sg sg-fw sg-gallery"></i> Galerie</a></li>
            <li><a href="{% url 'create-poll' %}"><i class="sg sg-fw sg-poll"></i> Umfrage</a></li>
=======
        {% dropdown 'content-new' '<i class="sg sg-add"></i> Beitrag' %}
            <li><a href="{% url 'create-article' %}">Artikel</a></li>
            <li><a href="{% url 'create-event' %}">Veranstaltung</a></li>
            <li><a href="{% url 'create-gallery' %}">Galerie</a></li>
>>>>>>> 3af177a7
        {% enddropdown %}
    {% endif %}
{% endblock %}

{% block sidebar %}
    {% sidebar_calendar paginator.object_list component_id='content-calendar' %}
    {% sidebar_groups user %}
{% endblock %}

{% block content %}
    <div class="content-list">
        {% include 'content/_list.html' with associations=object_list %}
        {% pagination 'Weitere Beiträge' %}
    </div>
{% endblock %}<|MERGE_RESOLUTION|>--- conflicted
+++ resolved
@@ -8,18 +8,11 @@
 {% block heading_toolbar %}
     {% has_perm 'content.create' user as can_create %}
     {% if can_create %}
-<<<<<<< HEAD
-        {% dropdown 'content-new' 'Neuer Beitrag' %}
+        {% dropdown 'content-new' '<i class="sg sg-add"></i> Beitrag' %}
             <li><a href="{% url 'create-article' %}"><i class="sg sg-fw sg-article"></i> Artikel</a></li>
             <li><a href="{% url 'create-event' %}"><i class="sg sg-fw sg-event"></i> Veranstaltung</a></li>
             <li><a href="{% url 'create-gallery' %}"><i class="sg sg-fw sg-gallery"></i> Galerie</a></li>
             <li><a href="{% url 'create-poll' %}"><i class="sg sg-fw sg-poll"></i> Umfrage</a></li>
-=======
-        {% dropdown 'content-new' '<i class="sg sg-add"></i> Beitrag' %}
-            <li><a href="{% url 'create-article' %}">Artikel</a></li>
-            <li><a href="{% url 'create-event' %}">Veranstaltung</a></li>
-            <li><a href="{% url 'create-gallery' %}">Galerie</a></li>
->>>>>>> 3af177a7
         {% enddropdown %}
     {% endif %}
 {% endblock %}
