import django
from django.conf import settings
from django.contrib.sites.shortcuts import get_current_site
from django.shortcuts import get_object_or_404
<<<<<<< HEAD
from django.views.generic import ListView
from watson.views import SearchMixin
=======
from django.urls import reverse
>>>>>>> 86476cc2

import core
from core.views import PermissionMixin
from features import gestalten, groups
from features.content import views as content
from features.groups.models import Group


class Entity(core.views.PermissionMixin, django.views.generic.View):
    def get(self, request, *args, **kwargs):
        context = self.view.get_context_data(object=self.view.object)
        return self.view.render_to_response(context)

    def get_object(self):
        slug = self.kwargs.get('entity_slug')
        try:
            return Group.objects.get(slug=slug)
        except Group.DoesNotExist:
            return get_object_or_404(gestalten.models.Gestalt, user__username=slug)

    def get_view(self):
        # choose view based on entity type
        entity = self.get_object()
        if entity.is_group:
            view = groups.views.Detail()
        else:
            view = gestalten.views.Detail()

        # set view attributes
        view.object = entity
        view.object_list = None
        view.kwargs = self.kwargs
        view.request = self.request

        return view

    def has_permission(self):
        self.view = self.get_view()
        return self.view.has_permission()


class Index(content.List):
    template_name = 'stadt/index.html'

    def get_context_data(self, **kwargs):
        kwargs['intro_text'] = settings.STADTGESTALTEN_INTRO_TEXT
        kwargs['feed_url'] = self.request.build_absolute_uri(reverse('feed'))
        kwargs['town_name'] = get_current_site(self.request).name.split()[-1]
        return super().get_context_data(**kwargs)


class Privacy(core.views.PageMixin, django.views.generic.TemplateView):
    permission_required = 'stadt.view_privacy'
    template_name = 'entities/privacy.html'
    title = 'Datenschutz'

    def get_context_data(self, **kwargs):
        kwargs['HAS_PIWIK'] = settings.HAS_PIWIK
        return super().get_context_data(**kwargs)


class Search(PermissionMixin, SearchMixin, ListView):
    permission_required = 'stadt.search'
    paginate_by = 10
    template_name = 'stadt/search.html'<|MERGE_RESOLUTION|>--- conflicted
+++ resolved
@@ -2,12 +2,9 @@
 from django.conf import settings
 from django.contrib.sites.shortcuts import get_current_site
 from django.shortcuts import get_object_or_404
-<<<<<<< HEAD
 from django.views.generic import ListView
 from watson.views import SearchMixin
-=======
 from django.urls import reverse
->>>>>>> 86476cc2
 
 import core
 from core.views import PermissionMixin
