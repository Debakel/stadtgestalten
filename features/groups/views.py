import django
import django_filters
<<<<<<< HEAD
from django.shortcuts import get_object_or_404
from django.views.generic import TemplateView, UpdateView
=======
from django.urls import reverse
from django.views import generic
>>>>>>> 63edce79
from django_filters import views as filters_views

import core
from core import fields, views
from core.views import base
from core.views import PermissionMixin
from features.associations import models as associations
from features.associations.filters import ContentFilterSet
from features.groups import models as groups
from . import filters, forms, models


class Mixin:
    '''
    Obsolete: Do not use in new code!
    '''
    def get_context_data(self, **kwargs):
        kwargs['group'] = self.get_group()
        return super().get_context_data(**kwargs)

    def get_group(self):
        for attr in ('object', 'related_object'):
            if hasattr(self, attr):
                instance = getattr(self, attr)
                if isinstance(instance, models.Group):
                    return instance
                if hasattr(instance, 'group'):
                    return instance.group
                if hasattr(instance, 'groups'):
                    return instance.groups.first()
        try:
            if 'group_pk' in self.kwargs:
                return models.Group.objects.get(
                        pk=self.kwargs['group_pk'])
            if 'group_slug' in self.kwargs:
                return models.Group.objects.get(
                        slug=self.kwargs['group_slug'])
            if 'group' in self.request.GET:
                return models.Group.objects.get(
                        slug=self.request.GET['group'])
        except models.Group.DoesNotExist:
            pass
        return None


class Create(views.Create):
    permission_required = 'groups.create_group'

    action = 'Gruppe anlegen'
    menu = 'group'
    # parent = 'group-index'
    title = 'Neue Gruppe'

    model = models.Group

    data_field_classes = (
            fields.current_gestalt('gestalt_created', null=True),
            fields.model_field('name'))


class Detail(
        core.views.PermissionMixin, django_filters.views.FilterMixin,
        django.views.generic.list.MultipleObjectMixin, django.views.generic.DetailView):
    permission_required = 'groups.view'
    model = models.Group
    filterset_class = ContentFilterSet
    paginate_by = 10
    template_name = 'groups/detail.html'

    def get_queryset(self):
        return self.object.associations.ordered_user_content(self.request.user)

    def get_context_data(self, **kwargs):
        associations = self.get_queryset()
        filterset = self.get_filterset(self.get_filterset_class())
        intro_associations = associations.filter(pinned=True).order_by('time_created')
        intro_gallery = intro_associations.filter_galleries().filter(public=True).first()
        if intro_gallery:
            intro_associations = intro_associations.exclude(pk=intro_gallery.pk)
        kwargs['feed_url'] = self.request.build_absolute_uri(
                reverse('group-feed', args=(self.object.pk,)))
        return super().get_context_data(
                associations=associations,
                filter=filterset,
                intro_associations=intro_associations,
                intro_gallery=intro_gallery,
                group=self.object,
                object_list=filterset.qs,
                **kwargs)

    def get_object(self):
        return self.object


class List(base.PermissionMixin, filters_views.FilterView):
    permission_required = 'groups.view_list'
    filterset_class = filters.Group
    paginate_by = 10

    def get_content(self):
        return associations.Association.objects.filter_group_containers().can_view(
                self.request.user)

    def get_queryset(self):
        return groups.Group.objects.order_by('-score')


class Update(PermissionMixin, UpdateView):
    permission_required = 'groups.change'
    model = models.Group
    form_class = forms.Update
    template_name = 'groups/update.html'

    def get_object(self):
        return get_object_or_404(models.Group, slug=self.request.GET.get('group'))


class ImageUpdate(PermissionMixin, UpdateView):
    permission_required = 'groups.change'
    model = models.Group
    fields = ('avatar', 'logo')
    template_name = 'groups/update_images.html'

    def get_object(self):
        return get_object_or_404(models.Group, slug=self.request.GET.get('group'))


class SubscriptionsMemberships(PermissionMixin, TemplateView):
    permission_required = 'groups.change_subscriptions_memberships'
    template_name = 'groups/subscriptions_memberships.html'

    def get_context_data(self, **kwargs):
        kwargs['group'] = self.group
        return super().get_context_data(**kwargs)

    def get_object(self):
        return get_object_or_404(models.Group, slug=self.request.GET.get('group'))

    def get_permission_object(self):
        self.group = super().get_permission_object()
        return self.group<|MERGE_RESOLUTION|>--- conflicted
+++ resolved
@@ -1,12 +1,8 @@
 import django
 import django_filters
-<<<<<<< HEAD
 from django.shortcuts import get_object_or_404
 from django.views.generic import TemplateView, UpdateView
-=======
 from django.urls import reverse
-from django.views import generic
->>>>>>> 63edce79
 from django_filters import views as filters_views
 
 import core
