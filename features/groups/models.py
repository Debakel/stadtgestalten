import datetime

import django
from django.contrib.contenttypes import fields as contenttypes
from django.contrib.contenttypes.fields import GenericRelation
from django.core import urlresolvers
from django.db import models
from sorl.thumbnail import get_thumbnail

import core.models
from core import colors
<<<<<<< HEAD
from features.gestalten import models as gestalten
=======
>>>>>>> 3e84dcb7
from features.gestalten.models import Gestalt


def validate_slug(slug):
    if slug in django.conf.settings.ENTITY_SLUG_BLACKLIST:
        raise django.core.exceptions.ValidationError(
                'Die Adresse \'%(slug)s\' ist reserviert und darf nicht verwendet werden.',
                params={'slug': slug}, code='reserved')
    if Gestalt.objects.filter(user__username__iexact=slug).exists():
        raise django.core.exceptions.ValidationError(
                'Die Adresse \'%(slug)s\' ist bereits vergeben.',
                params={'slug': slug}, code='in-use')


class Group(core.models.Model):
    is_group = True

    date_created = models.DateField(
            auto_now_add=True)
    gestalt_created = models.ForeignKey(
            'gestalten.Gestalt',
            null=True,
            blank=True,
            related_name='+')
    name = models.CharField(
            'Name',
            max_length=255)
    score = models.IntegerField(default=0)
    slug = models.SlugField(
            'Adresse der Gruppenseite', blank=True, null=True, unique=True,
            validators=[validate_slug])

    address = models.TextField(
            'Anschrift',
            blank=True)
    avatar = core.models.ImageField(blank=True)
    avatar_color = models.CharField(
            max_length=7,
            default=colors.get_random_color)
    date_founded = models.DateField(
            'Gruppe gegründet', blank=True, default=datetime.date.today)
    description = models.TextField(
            'Kurzbeschreibung',
            blank=True,
            default='',
            max_length=200)
    logo = core.models.ImageField(blank=True)
    url = models.URLField(
            'Adresse im Web',
            blank=True)
    url_import_feed = models.BooleanField(
            'Beiträge von Website übernehmen', default=False,
            help_text='Öffentliche Beiträge der angegebenen Website automatisch auf '
            'Stadtgestalten veröffentlichen, wenn technisch möglich')

    closed = models.BooleanField(
            'Geschlossene Gruppe',
            default=False,
            help_text='Nur Mitglieder können neue Mitglieder aufnehmen.')

    tags = contenttypes.GenericRelation(
            'tags.Tagged',
            content_type_field='tagged_type',
            object_id_field='tagged_id',
            related_query_name='group')

    associations = django.contrib.contenttypes.fields.GenericRelation(
            'associations.Association', content_type_field='entity_type',
            object_id_field='entity_id', related_query_name='group')

    members = models.ManyToManyField(
            'gestalten.Gestalt', through='memberships.Membership',
            through_fields=('group', 'member'), related_name='groups')

    subscriptions = GenericRelation(
            'subscriptions.Subscription', content_type_field='subscribed_to_type',
            object_id_field='subscribed_to_id', related_query_name='group')

    def __str__(self):
        return self.name

    def get_absolute_url(self):
        return urlresolvers.reverse(
                'entity', args=[type(self).objects.get(pk=self.pk).slug])

    def get_cover_url(self):
        url = None
        intro_gallery = self.associations.filter_galleries().filter(pinned=True, public=True) \
            .order_content_by_time_created().first()
        if intro_gallery:
            first_image_file = intro_gallery.container.gallery_images.first().image.file
            url = get_thumbnail(first_image_file, '366x120', crop='center').url
        return url

    # FIXME: move to template filter
    # TODO: when removed check api
    def get_initials(self):
        import re
        # we prefer initials for all non-trivial terms - but we collect the other initials, as well
        initials = ''
        initials_without_short_terms = ''
        for w in self.name.split():
            m = re.search('[a-zA-Z0-9]', w)
            if not m:
                continue
            initials += m.group(0)
            if w.lower() not in ("der", "die", "das", "des", "dem",
                                 "den", "an", "am", "um", "im", "in"):
                initials_without_short_terms += m.group(0)
        # prefer the non-trivial one - otherwise pick the full one (and hope it is not empty)
        return initials_without_short_terms if initials_without_short_terms else initials

    @property
    def subscribers(self):
        return Gestalt.objects.filter(subscriptions__group=self)<|MERGE_RESOLUTION|>--- conflicted
+++ resolved
@@ -9,10 +9,6 @@
 
 import core.models
 from core import colors
-<<<<<<< HEAD
-from features.gestalten import models as gestalten
-=======
->>>>>>> 3e84dcb7
 from features.gestalten.models import Gestalt
 
 
