--- conflicted
+++ resolved
@@ -6,10 +6,8 @@
 from py3votecore.schulze_method import SchulzeMethod
 
 import core.models
-from features.content.models import Content
-
-
-<<<<<<< HEAD
+
+
 class VoteType(enum.Enum):
     SIMPLE = 'simple'
     RANK = 'rank'
@@ -125,11 +123,8 @@
     return votes
 
 
-class Poll(Content):
-=======
 # FIXME: inherit from content.Content when django bug #28988 is fixed
 class Poll(core.models.Model):
->>>>>>> 10cf64fc
     condorcet = models.BooleanField(default=False)
 
     @property
