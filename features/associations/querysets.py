import django.utils.timezone
from django.contrib.contenttypes import models as contenttypes
from django.db import models
from django.db.models import Max, Min

from features.content import models as content
from features.conversations import models as conversations
from features.gestalten import models as gestalten
from features.groups import models as groups


class Association(models.QuerySet):
    def can_view(self, user, container=None):
        # public associations can be viewed
        query = models.Q(public=True)
        # authenticated users can view associations for entities they are members in
        if user.is_authenticated():
            GESTALT_TYPE = contenttypes.ContentType.objects.get_for_model(gestalten.Gestalt)
            GROUP_TYPE = contenttypes.ContentType.objects.get_for_model(groups.Group)
            gestalt_groups = groups.Group.objects.filter(memberships__member=user.gestalt)
            query |= (
                    (models.Q(entity_type=GROUP_TYPE)
                        & models.Q(entity_id__in=gestalt_groups))
                    | (models.Q(entity_type=GESTALT_TYPE)
                        & models.Q(entity_id=user.gestalt.id))
                    )
            # if given a container we can allow access to associations for which the user
            # authored a contribution (e.g. for container='conversation')
            if container:
                author_query_string = '{}__contributions__author'.format(container)
                query |= models.Q(**{author_query_string: user.gestalt})
        return self.exclude_deleted().filter(query)

    def exclude_deleted(self):
        return self.exclude(deleted__isnull=False)

    def filter_articles(self):
        qs = self
        qs = qs.filter(content__time__isnull=True)  # events
        qs = qs.filter(content__gallery_images__image__isnull=True)  # galleries
<<<<<<< HEAD
        qs = qs.filter(content__options__isnull=True)  # polls
=======
        qs = qs.filter(content__versions__file__isnull=True)  # files
>>>>>>> 653aab99
        return qs

    def filter_events(self):
        return self.filter(content__time__isnull=False)

    def filter_group_containers(self):
        return self.filter(entity_type=groups.Group.content_type)

    def filter_upcoming(self, time=None):
        return self.filter(content__time__gte=time or django.utils.timezone.now())

    def filter_user_content(self, user):
        qs = self
        qs = qs.can_view(user)
        qs = qs.filter(container_type=content.Content.content_type)
        return qs

    def ordered_user_content(self, user):
        qs = self
        qs = qs.filter_user_content(user)
        qs = qs.annotate(time_created=Min('content__versions__time_created'))
        qs = qs.order_by('-time_created')
        return qs

    def ordered_user_conversations(self, user):
        qs = self
        qs = qs.can_view(user, container='conversation')
        qs = qs.filter(container_type=conversations.Conversation.content_type)
        qs = qs.annotate(last_activity=Max('conversation__contributions__time_created'))
        qs = qs.order_by('-last_activity')
        return qs<|MERGE_RESOLUTION|>--- conflicted
+++ resolved
@@ -38,11 +38,8 @@
         qs = self
         qs = qs.filter(content__time__isnull=True)  # events
         qs = qs.filter(content__gallery_images__image__isnull=True)  # galleries
-<<<<<<< HEAD
         qs = qs.filter(content__options__isnull=True)  # polls
-=======
         qs = qs.filter(content__versions__file__isnull=True)  # files
->>>>>>> 653aab99
         return qs
 
     def filter_events(self):
