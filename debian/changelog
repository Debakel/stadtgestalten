<<<<<<< HEAD
=======
stadtgestalten (2.0.2-1) unstable; urgency=medium

  * New upstream release

 -- Konrad Mohrfeldt <konrad@rumpelstilzchen>  Sat, 21 Oct 2017 01:09:33 +0200

stadtgestalten (2.0.1-1) unstable; urgency=medium

  * New upstream release

 -- Konrad Mohrfeldt <konrad@rumpelstilzchen>  Wed, 18 Oct 2017 21:34:28 +0200

stadtgestalten (2.0.0-1) unstable; urgency=medium

  * New upstream release

 -- Robert <robert@humbug>  Tue, 17 Oct 2017 18:48:22 +0200

>>>>>>> 6e52e7d9
stadtgestalten (1.10.15-1) unstable; urgency=medium

  * New upstream release

 -- Robert <robert@humbug>  Mon, 25 Sep 2017 13:30:01 +0200

stadtgestalten (1.10.14-1) unstable; urgency=medium

  * New upstream release

 -- Robert <robert@humbug>  Mon, 25 Sep 2017 13:25:25 +0200

stadtgestalten (1.10.13-1) unstable; urgency=medium

  * New upstream release

 -- Robert <robert@humbug>  Mon, 11 Sep 2017 12:16:23 +0200

stadtgestalten (1.10.12-1) unstable; urgency=medium

  * New upstream release

 -- Robert <robert@humbug>  Thu, 07 Sep 2017 15:39:33 +0200

stadtgestalten (1.10.11-1) unstable; urgency=medium

  * New upstream release

 -- Robert <robert@humbug>  Tue, 08 Aug 2017 17:10:39 +0200

stadtgestalten (1.10.10-1) unstable; urgency=medium

  * New upstream release

 -- Robert <robert@humbug>  Mon, 07 Aug 2017 15:22:20 +0200

stadtgestalten (1.10.9-1) unstable; urgency=medium

  * New upstream release

 -- Robert <robert@humbug>  Mon, 07 Aug 2017 10:49:50 +0200

stadtgestalten (1.10.8-1) unstable; urgency=medium

  * New upstream release

 -- Robert <robert@humbug>  Thu, 03 Aug 2017 13:04:11 +0200

stadtgestalten (1.10.7-1) unstable; urgency=medium

  * New upstream release

 -- Robert <robert@humbug>  Thu, 03 Aug 2017 11:18:22 +0200

stadtgestalten (1.10.6-1) unstable; urgency=medium

  * New upstream release

 -- Robert <robert@humbug>  Thu, 03 Aug 2017 10:03:34 +0200

stadtgestalten (1.10.5-1) unstable; urgency=medium

  * New upstream release

 -- Robert <robert@humbug>  Tue, 01 Aug 2017 16:43:18 +0200

stadtgestalten (1.10.4-1) unstable; urgency=medium

  * New upstream release

 -- Robert <robert@humbug>  Tue, 01 Aug 2017 16:27:11 +0200

stadtgestalten (1.10.3-1) unstable; urgency=medium

  * New upstream release

 -- Robert <robert@humbug>  Mon, 31 Jul 2017 14:02:27 +0200

stadtgestalten (1.10.2-1) unstable; urgency=medium

  * New upstream release

 -- Robert <robert@humbug>  Mon, 31 Jul 2017 13:09:17 +0200

stadtgestalten (1.10.1-1) unstable; urgency=medium

  * New upstream release

 -- Robert <robert@humbug>  Fri, 28 Jul 2017 15:02:11 +0200

stadtgestalten (1.10.0-1) unstable; urgency=medium

  * New upstream release

 -- Robert <robert@humbug>  Tue, 25 Jul 2017 18:51:44 +0200

stadtgestalten (1.9.13-1) unstable; urgency=medium

  * New upstream release

 -- Robert <robert@humbug>  Thu, 20 Jul 2017 16:16:54 +0200

stadtgestalten (1.9.12-1) unstable; urgency=medium

  * New upstream release

 -- Robert <robert@humbug>  Thu, 20 Jul 2017 14:41:22 +0200

stadtgestalten (1.9.11-1) unstable; urgency=medium

  * New upstream release

 -- Robert <robert@humbug>  Fri, 14 Jul 2017 11:08:15 +0200

stadtgestalten (1.9.10-1) unstable; urgency=medium

  * New upstream release

 -- Robert <robert@humbug>  Tue, 11 Jul 2017 09:29:29 +0200

stadtgestalten (1.9.9-1) unstable; urgency=medium

  * New upstream release

 -- Robert <robert@humbug>  Mon, 10 Jul 2017 16:26:15 +0200

stadtgestalten (1.9.8-1) unstable; urgency=medium

  * New upstream release

 -- Robert <robert@humbug>  Mon, 10 Jul 2017 16:23:39 +0200

stadtgestalten (1.9.7-1) unstable; urgency=medium

  * New upstream release

 -- Robert <robert@humbug>  Tue, 27 Jun 2017 15:01:36 +0200

stadtgestalten (1.9.6-1) unstable; urgency=medium

  * New upstream release

 -- Robert <robert@humbug>  Fri, 23 Jun 2017 13:42:42 +0200

stadtgestalten (1.9.5-1) unstable; urgency=medium

  * New upstream release

 -- Robert <robert@humbug>  Fri, 23 Jun 2017 10:08:30 +0200

stadtgestalten (1.9.4-1) unstable; urgency=medium

  * New upstream release

 -- Robert <robert@humbug>  Thu, 22 Jun 2017 12:14:00 +0200

stadtgestalten (1.9.3-1) unstable; urgency=medium

  * New upstream release

 -- Robert <robert@humbug>  Tue, 20 Jun 2017 11:20:31 +0200

stadtgestalten (1.9.2-1) unstable; urgency=medium

  * New upstream release

 -- Robert <robert@humbug>  Thu, 15 Jun 2017 14:17:40 +0200

stadtgestalten (1.9.1-1) unstable; urgency=medium

  * New upstream release

 -- Robert <robert@humbug>  Thu, 15 Jun 2017 09:55:11 +0200

stadtgestalten (1.9.0-1) unstable; urgency=medium

  * New upstream release

 -- Robert <robert@humbug>  Tue, 13 Jun 2017 17:42:27 +0200

stadtgestalten (1.8.11-1) unstable; urgency=medium

  * New upstream release

 -- Robert <robert@humbug>  Fri, 09 Jun 2017 16:54:35 +0200

stadtgestalten (1.8.10-1) unstable; urgency=medium

  * New upstream release

 -- Robert <robert@humbug>  Wed, 07 Jun 2017 11:37:49 +0200

stadtgestalten (1.8.9-1) unstable; urgency=medium

  * New upstream release

 -- Robert <robert@humbug>  Tue, 06 Jun 2017 19:22:43 +0200

stadtgestalten (1.8.8-1) unstable; urgency=medium

  * New upstream release

 -- Lars Kruse <devel@sumpfralle.de>  Wed, 31 May 2017 04:09:43 +0200

stadtgestalten (1.8.7-1) unstable; urgency=medium

  * New upstream release

 -- Lars Kruse <devel@sumpfralle.de>  Tue, 23 May 2017 22:42:25 +0200

stadtgestalten (1.8.6-1) unstable; urgency=medium

  * New upstream release

 -- Robert <robert@humbug>  Fri, 19 May 2017 10:52:20 +0200

stadtgestalten (1.8.5-1) unstable; urgency=medium

  * New upstream release

 -- Robert <robert@humbug>  Fri, 19 May 2017 09:40:02 +0200

stadtgestalten (1.8.4-1) unstable; urgency=medium

  * New upstream release

 -- Robert <robert@humbug>  Fri, 19 May 2017 08:58:33 +0200

stadtgestalten (1.8.3-1) unstable; urgency=medium

  * New upstream release

 -- Konrad Mohrfeldt <konrad@rumpelstilzchen>  Wed, 17 May 2017 02:50:03 +0200

stadtgestalten (1.8.2-1) unstable; urgency=medium

  * New upstream release

 -- Konrad Mohrfeldt <konrad@rumpelstilzchen>  Wed, 17 May 2017 01:05:30 +0200

stadtgestalten (1.8.1-1) unstable; urgency=medium

  * New upstream release

 -- Konrad Mohrfeldt <konrad@rumpelstilzchen>  Tue, 16 May 2017 21:45:02 +0200

stadtgestalten (1.8.0-1) unstable; urgency=medium

  * New upstream release

 -- Konrad Mohrfeldt <konrad@rumpelstilzchen>  Tue, 16 May 2017 19:15:20 +0200

stadtgestalten (1.7.4-1) unstable; urgency=medium

  * Initial release.

 -- Stadtgestalten Maintainers <wir@stadtgestalten.org>  Fri, 25 Apr 2017 13:45:48 +0200<|MERGE_RESOLUTION|>--- conflicted
+++ resolved
@@ -1,5 +1,3 @@
-<<<<<<< HEAD
-=======
 stadtgestalten (2.0.2-1) unstable; urgency=medium
 
   * New upstream release
@@ -18,7 +16,6 @@
 
  -- Robert <robert@humbug>  Tue, 17 Oct 2017 18:48:22 +0200
 
->>>>>>> 6e52e7d9
 stadtgestalten (1.10.15-1) unstable; urgency=medium
 
   * New upstream release
