--- conflicted
+++ resolved
@@ -1,9 +1,5 @@
-<<<<<<< HEAD
 import itertools
 
-from core import text
-=======
->>>>>>> 241c0931
 from django.contrib.contenttypes import models as contenttypes_models
 from django.contrib.contenttypes.fields import GenericForeignKey
 from django.core import exceptions
