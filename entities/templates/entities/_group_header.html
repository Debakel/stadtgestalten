--- conflicted
+++ resolved
@@ -83,7 +83,11 @@
                     <span class="sr-only">Anzahl Mitglieder</span>
                 </dt>
                 <dd>
-                    {{ group.membership_set.count }} Mitglied{{ group.membership_set.count|pluralize:"er" }}
+                    {% if can_list_members %}
+                        <a href="{% url 'membership-list' group.pk %}">
+                    {% endif %}
+                    {{ group.membership_set.count }} Mitglied{{ group.membership_set.count|pluralize:"er" }}{% if can_list_members %}</a>{% endif %}
+
                     {% if user.gestalt in group.members.all %}
                         (Du bist Mitglied)
                     {% endif %}
@@ -113,7 +117,6 @@
             {% if can_edit %}
                 <a href="{% url 'group-update' group.pk %}"><i class="fa fa-pencil" title="Gruppenangaben ändern"></i></a>
             {% endif %}
-<<<<<<< HEAD
         </div>
         <div class="group-info-slug">
             <dl class="def def-icons">
@@ -125,29 +128,6 @@
                     {{ site.domain }}/ {{ group.slug }}
                 </dd>
             </dl>
-=======
-            <li><i class="sg sg-foundation"></i> Gruppe gegründet: {{ group.date_founded|date:'Y' }}</li>
-            <li>
-                <i class="sg sg-members"></i>
-                {% if can_list_members %}
-                <a href="{% url 'membership-list' group.pk %}">Gruppenmitglieder: {{ group.membership_set.count }}</a>
-                {% else %}
-                Gruppenmitglieder: {{ group.membership_set.count }}
-                {% endif %}
-                {% if user.gestalt in group.members.all %}
-                (Du bist Mitglied)
-                {% endif %}
-                {% if can_create_membership %}
-                <a href="{% url 'membership-create' group.pk %}" class="btn btn-default btn-sm"><i class="sg sg-join"></i> Mitglied werden</a>
-                {% endif %}
-                {% if can_delete_membership %}
-                <a href="{% url 'membership-delete' membership.pk %}"><i class="sg sg-resign" title="Mitgliedschaft beenden"></i></a>
-                {% endif %}
-            </li>
-            <li><i class="sg sg-link"></i> {{ site.domain }}/ {{ group.slug }}</li>
-        </ul>
-    </div>
->>>>>>> 110729c9
 
         </div>
     </div>
