--- conflicted
+++ resolved
@@ -106,32 +106,6 @@
             {% endif %}
         </div>
     </div>
-<<<<<<< HEAD
-</header>
-<div class="pull-right">
-    {% if can_edit %}
-    <a href="{% url 'gestalt-avatar-update' gestalt.pk %}">Avatar ändern</a><br>
-    {% endif %}
-    {% include 'entities/_gestalt_avatar.html' with gestalt=gestalt link=False %}
-</div>
-{% if can_edit %}
-<a href="{% url 'gestalt-background-update' gestalt.pk %}">Hintergrundbild ändern</a>
-{% endif %}
-{% thumbnail gestalt.background '200x200' crop='center' as image %}
-<img src="{{ image.url }}" width="{{ image.width }}" height="{{ image.height }}">
-{% endthumbnail %}
-<ul>
-    {% if can_create_message %}
-    <li><i class="sg sg-message"></i> <a href="{% url 'gestalt-message-create' gestalt.pk %}">Nachricht schreiben</a></li>
-    {% endif %}
-    <li><i class="sg sg-gestalt"></i> <strong>Über mich:</strong> {{ gestalt.about }}</li>
-    <li><i class="sg sg-link"></i> {{ site.domain }}/gestalt/ {{ gestalt.user.username }}</li>
-    {% if not gestalt.public %}
-    <li><i class="sg sg-private"></i> Deine Benutzerseite ist nur für Dich sichtbar.</li>
-    {% endif %}
-</ul>
-=======
->>>>>>> 7b40421e
 {% endblock %}
 
 {% block heading %}
