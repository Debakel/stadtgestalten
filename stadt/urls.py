from django.conf import settings, urls
from django.conf.urls import static
from django.contrib import admin

urlpatterns = [
    urls.url(r'^stadt/admin/', admin.site.urls),
    urls.url(r'^stadt/api/', urls.include('core.api_urls')),

    urls.url(r'^stadt/', urls.include('account.urls')),
    urls.url(r'^stadt/', urls.include('features.associations.urls')),
    urls.url(r'^stadt/', urls.include('features.conversations.urls')),
    urls.url(r'^stadt/', urls.include('features.memberships.urls')),
    urls.url(r'^stadt/', urls.include('features.sharing.urls')),
    urls.url(r'^stadt/', urls.include('features.subscriptions.urls')),

    urls.url(r'^', urls.include('core.urls')),
    urls.url(r'^', urls.include('features.articles.urls')),
    urls.url(r'^', urls.include('features.contributions.urls')),
    urls.url(r'^', urls.include('features.events.urls')),
    urls.url(r'^', urls.include('features.files.urls')),
    urls.url(r'^', urls.include('features.galleries.urls')),
<<<<<<< HEAD
    urls.url(r'^', urls.include('features.polls.urls')),
    urls.url(r'^', urls.include('features.stadt.urls')),

    # matches /*/, should be included late, groups before gestalten
    urls.url(r'^', urls.include('features.groups.urls')),
=======
>>>>>>> 653aab99
    urls.url(r'^', urls.include('features.gestalten.urls')),
    urls.url(r'^', urls.include('features.groups.urls')),
    urls.url(r'^', urls.include('features.stadt.urls')),
    urls.url(r'^', urls.include('features.tags.urls')),

    # matches */*/
    urls.url(r'^', urls.include('features.content.urls')),
] + static.static(settings.MEDIA_URL, document_root=settings.MEDIA_ROOT)<|MERGE_RESOLUTION|>--- conflicted
+++ resolved
@@ -19,16 +19,9 @@
     urls.url(r'^', urls.include('features.events.urls')),
     urls.url(r'^', urls.include('features.files.urls')),
     urls.url(r'^', urls.include('features.galleries.urls')),
-<<<<<<< HEAD
-    urls.url(r'^', urls.include('features.polls.urls')),
-    urls.url(r'^', urls.include('features.stadt.urls')),
-
-    # matches /*/, should be included late, groups before gestalten
-    urls.url(r'^', urls.include('features.groups.urls')),
-=======
->>>>>>> 653aab99
     urls.url(r'^', urls.include('features.gestalten.urls')),
     urls.url(r'^', urls.include('features.groups.urls')),
+    urls.url(r'^', urls.include('features.polls.urls')),
     urls.url(r'^', urls.include('features.stadt.urls')),
     urls.url(r'^', urls.include('features.tags.urls')),
 
