from django.conf import settings, urls
from django.conf.urls import static
from django.contrib import admin

urlpatterns = [
    urls.url(r'^', urls.include('core.urls')),
    urls.url(r'^stadt/admin/', admin.site.urls),
    urls.url(r'^stadt/api/', urls.include('core.api_urls')),

    urls.url(r'^stadt/', urls.include('account.urls')),
    urls.url(r'^stadt/', urls.include('features.associations.urls')),
    urls.url(r'^stadt/', urls.include('features.conversations.urls')),
    urls.url(r'^stadt/', urls.include('features.memberships.urls')),
    urls.url(r'^stadt/', urls.include('features.sharing.urls')),
<<<<<<< HEAD
    urls.url(r'^', urls.include('features.subscriptions.urls')),
    urls.url(r'^', urls.include('features.tags.urls')),
=======
    urls.url(r'^stadt/', urls.include('features.subscriptions.urls')),
>>>>>>> e6a1ca55

    urls.url(r'^', urls.include('features.articles.urls')),
    urls.url(r'^', urls.include('features.contributions.urls')),
    urls.url(r'^', urls.include('features.events.urls')),
    urls.url(r'^', urls.include('features.files.urls')),
    urls.url(r'^', urls.include('features.galleries.urls')),
    urls.url(r'^', urls.include('features.stadt.urls')),
    urls.url(r'^', urls.include('features.tags.urls')),

    # matches /*/, should be included late, groups before gestalten
    urls.url(r'^', urls.include('features.groups.urls')),
    urls.url(r'^', urls.include('features.gestalten.urls')),

    # matches /*/*/, should be included at last
    urls.url(r'^', urls.include('features.content.urls')),
] + static.static(settings.MEDIA_URL, document_root=settings.MEDIA_ROOT)<|MERGE_RESOLUTION|>--- conflicted
+++ resolved
@@ -12,12 +12,6 @@
     urls.url(r'^stadt/', urls.include('features.conversations.urls')),
     urls.url(r'^stadt/', urls.include('features.memberships.urls')),
     urls.url(r'^stadt/', urls.include('features.sharing.urls')),
-<<<<<<< HEAD
-    urls.url(r'^', urls.include('features.subscriptions.urls')),
-    urls.url(r'^', urls.include('features.tags.urls')),
-=======
-    urls.url(r'^stadt/', urls.include('features.subscriptions.urls')),
->>>>>>> e6a1ca55
 
     urls.url(r'^', urls.include('features.articles.urls')),
     urls.url(r'^', urls.include('features.contributions.urls')),
@@ -25,6 +19,7 @@
     urls.url(r'^', urls.include('features.files.urls')),
     urls.url(r'^', urls.include('features.galleries.urls')),
     urls.url(r'^', urls.include('features.stadt.urls')),
+    urls.url(r'^', urls.include('features.subscriptions.urls')),
     urls.url(r'^', urls.include('features.tags.urls')),
 
     # matches /*/, should be included late, groups before gestalten
