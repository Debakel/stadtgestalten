import './setup'

import { $$, component } from 'luett'
import { defaultsDeep } from 'lodash'
import closest from 'closest'

import PubSub from './util/pubsub'

import date from './transforms/date'
import editor from './transforms/editor'
import time from './transforms/time'
import userContent from './transforms/user-content'
import gallery from './transforms/gallery'
import input from './transforms/input'
import snake from './transforms/snake'
import openable from './transforms/openable'
import clipboard from './transforms/clipboard'
import browserWarning from './transforms/browser-warning'
import carousel from './transforms/carousel'
import conversation from './transforms/conversation'
import keysubmit from './transforms/keysubmit'
import select from './transforms/select'
import publish from './transforms/publish'
import eventTime from './transforms/event-time'
import dismissible from './transforms/dismissible'
import autosize from './transforms/autosize'
import cite from './transforms/cite'
import grouplink from './transforms/grouplink'
import quote from './transforms/quote'
<<<<<<< HEAD
=======
import masonry from './transforms/masonry'
>>>>>>> 241c0931

function init (searchIn = document) {
  const bus = PubSub()
  const opts = { root: searchIn, conf: { bus, init } }

  // initialize components on load
  component('masonry', masonry, opts)
  component('date', date, opts)
  component('editor', editor, opts)
  component('time', time, opts)
  component('user-content', userContent, opts)
  component('gallery', gallery, opts)
  component('snake', snake, opts)
  component('openable', openable, opts)
  component('clipboard', clipboard, opts)
  component('browser-warning', browserWarning, opts)
  component('carousel', carousel, opts)
  component('conversation', conversation, opts)
  component('keysubmit', keysubmit, opts)
  component('select', select, opts)
  component('publish', publish, opts)
  component('event-time', eventTime, opts)
  component('dismissible', dismissible, opts)
  component('autosize', autosize, opts)
  component('cite', cite, opts)
  component('grouplink', grouplink, opts)

  // initialize components not based on component interface
  component($$('input, select, textarea'), input, defaultsDeep({
    conf: { target: el => closest(el, '.form-group') }
  }, opts))
  component($$('blockquote'), quote, opts)
}

init()<|MERGE_RESOLUTION|>--- conflicted
+++ resolved
@@ -27,10 +27,7 @@
 import cite from './transforms/cite'
 import grouplink from './transforms/grouplink'
 import quote from './transforms/quote'
-<<<<<<< HEAD
-=======
 import masonry from './transforms/masonry'
->>>>>>> 241c0931
 
 function init (searchIn = document) {
   const bus = PubSub()
