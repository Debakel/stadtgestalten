import './setup'

import { $$, component, mapCall } from 'luett'
import closest from 'closest'

<<<<<<< HEAD
import date from "./transforms/date";
import editor from "./transforms/editor";
import time from "./transforms/time";
import user_content from "./transforms/user-content";
import gallery from "./transforms/gallery";
import transform_icon from "./transforms/transformicons";
import input from "./transforms/input";
import snake from "./transforms/snake";
import openable from "./transforms/openable";
import clipboard from "./transforms/clipboard";
import browser_warning from "./transforms/browser-warning";
import carousel from "./transforms/carousel";
import conversation from "./transforms/conversation";
import keysubmit from "./transforms/keysubmit";

function init(search_in = document) {
    const opts = { root: search_in };
    
    // initialize components on load
    component("date", date, opts);
    component("editor", editor, opts);
    component("time", time, opts);
    component("user-content", user_content, opts);
    component("gallery", gallery, opts);
    component("snake", snake, opts);
    component("openable", openable, opts);
    component("clipboard", clipboard, opts);
    component("browser-warning", browser_warning, opts);
    component("carousel", carousel, opts);
    component("tcon", transform_icon, opts);
    component("conversation", conversation, Object.assign({}, opts, { conf: { init } }));
    component("keysubmit", keysubmit, opts);
=======
import date from './transforms/date'
import editor from './transforms/editor'
import time from './transforms/time'
import userContent from './transforms/user-content'
import gallery from './transforms/gallery'
import transformIcon from './transforms/transformicons'
import input from './transforms/input'
import snake from './transforms/snake'
import openable from './transforms/openable'
import clipboard from './transforms/clipboard'
import browserWarning from './transforms/browser-warning'
import carousel from './transforms/carousel'

function init (searchIn = document) {
    // initialize components on load
  component('date', date, searchIn)
  component('editor', editor, searchIn)
  component('time', time, searchIn)
  component('user-content', userContent, searchIn)
  component('gallery', gallery, searchIn)
  component('snake', snake, searchIn)
  component('openable', openable, searchIn)
  component('clipboard', clipboard, searchIn)
  component('browser-warning', browserWarning, searchIn)
  component('carousel', carousel, searchIn)
  component('tcon', transformIcon, searchIn)
>>>>>>> 1dc927bb

    // initialize components not based on component interface
  mapCall($$('input, textarea'), (el) => input(el, { target: closest(el, '.form-group') }))
}

init()<|MERGE_RESOLUTION|>--- conflicted
+++ resolved
@@ -3,7 +3,6 @@
 import { $$, component, mapCall } from 'luett'
 import closest from 'closest'
 
-<<<<<<< HEAD
 import date from "./transforms/date";
 import editor from "./transforms/editor";
 import time from "./transforms/time";
@@ -20,52 +19,24 @@
 import keysubmit from "./transforms/keysubmit";
 
 function init(search_in = document) {
-    const opts = { root: search_in };
-    
-    // initialize components on load
-    component("date", date, opts);
-    component("editor", editor, opts);
-    component("time", time, opts);
-    component("user-content", user_content, opts);
-    component("gallery", gallery, opts);
-    component("snake", snake, opts);
-    component("openable", openable, opts);
-    component("clipboard", clipboard, opts);
-    component("browser-warning", browser_warning, opts);
-    component("carousel", carousel, opts);
-    component("tcon", transform_icon, opts);
-    component("conversation", conversation, Object.assign({}, opts, { conf: { init } }));
-    component("keysubmit", keysubmit, opts);
-=======
-import date from './transforms/date'
-import editor from './transforms/editor'
-import time from './transforms/time'
-import userContent from './transforms/user-content'
-import gallery from './transforms/gallery'
-import transformIcon from './transforms/transformicons'
-import input from './transforms/input'
-import snake from './transforms/snake'
-import openable from './transforms/openable'
-import clipboard from './transforms/clipboard'
-import browserWarning from './transforms/browser-warning'
-import carousel from './transforms/carousel'
+  const opts = { root: search_in };
 
-function init (searchIn = document) {
-    // initialize components on load
-  component('date', date, searchIn)
-  component('editor', editor, searchIn)
-  component('time', time, searchIn)
-  component('user-content', userContent, searchIn)
-  component('gallery', gallery, searchIn)
-  component('snake', snake, searchIn)
-  component('openable', openable, searchIn)
-  component('clipboard', clipboard, searchIn)
-  component('browser-warning', browserWarning, searchIn)
-  component('carousel', carousel, searchIn)
-  component('tcon', transformIcon, searchIn)
->>>>>>> 1dc927bb
+  // initialize components on load
+  component("date", date, opts);
+  component("editor", editor, opts);
+  component("time", time, opts);
+  component("user-content", user_content, opts);
+  component("gallery", gallery, opts);
+  component("snake", snake, opts);
+  component("openable", openable, opts);
+  component("clipboard", clipboard, opts);
+  component("browser-warning", browser_warning, opts);
+  component("carousel", carousel, opts);
+  component("tcon", transform_icon, opts);
+  component("conversation", conversation, Object.assign({}, opts, { conf: { init } }));
+  component("keysubmit", keysubmit, opts);
 
-    // initialize components not based on component interface
+  // initialize components not based on component interface
   mapCall($$('input, textarea'), (el) => input(el, { target: closest(el, '.form-group') }))
 }
 
