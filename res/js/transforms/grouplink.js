--- conflicted
+++ resolved
@@ -1,10 +1,5 @@
-<<<<<<< HEAD
 import { on, remove, matchesMedia } from 'luett'
 import Popper from 'popper.js'
-=======
-import { on, remove, /* toggleClass, */ matchesMedia } from 'luett'
-// import Popper from 'popper.js'
->>>>>>> 9a0c6fbb
 import randomId from 'random-id'
 import Vue from 'vue'
 import { group as api } from '../adapters/api'
@@ -54,15 +49,11 @@
       })
     }
   })
-<<<<<<< HEAD
 
-=======
-  /*
->>>>>>> 9a0c6fbb
   const popper = new Popper(el, container, {
     placement: 'bottom-start'
   })
-  */
+
   const enterListener = on(el, 'mouseenter', matchesMedia.min.medium(() => { toggle(true) }))
   const leaveListener = on(el, 'mouseleave', matchesMedia.min.medium(() => { toggle(false) }))
 
