{
<<<<<<< HEAD
  "name": "stadtgestalten",
  "title": "Stadtgestalten",
  "description": "Stadtgestalten ist eine Plattform um lokale Vernetzung zu fördern",
  "version": "2.0.9",
=======
  "version": "2.0.10",
>>>>>>> 342ceafd
  "license": "AGPL-3.0",
  "engines": {
    "node": ">=6.4.0"
  },
  "scripts": {
    "test": "true",
    "lint": "standard 'res/**/*.{js,vue}' 'webpack/**/*.js'"
  },
  "devDependencies": {
    "autoprefixer": "^7.1.2",
    "babel-core": "^6.25.0",
    "babel-eslint": "^8.0.1",
    "babel-loader": "^7.1.1",
    "babel-plugin-lodash": "^3.2.11",
    "babel-plugin-syntax-dynamic-import": "^6.18.0",
    "babel-plugin-transform-async-to-generator": "^6.24.1",
    "babel-plugin-transform-es2015-unicode-regex": "^6.24.1",
    "babel-plugin-transform-regenerator": "^6.26.0",
    "babel-plugin-transform-remove-console": "^6.8.5",
    "babel-plugin-transform-remove-debugger": "^6.8.5",
    "babel-plugin-transform-runtime": "^6.23.0",
    "babel-plugin-transform-xregexp": "0.0.6",
    "babel-preset-env": "^1.6.1",
    "babel-preset-es2015": "^6.18.0",
    "babel-preset-stage-2": "^6.22.0",
    "babel-root-slash-import": "^1.1.0",
    "css-loader": "^0.28.4",
    "csswring": "v4.2.3",
    "eslint-plugin-html": "^3.1.1",
    "extract-text-webpack-plugin": "^3.0.1",
    "favicons-webpack-plugin": "0.0.7",
    "file-loader": "^1.1.5",
    "html-loader": "^0.5.1",
    "html-webpack-plugin": "^2.30.1",
    "json-loader": "^0.5.7",
    "less": "^2.7.2",
    "less-loader": "^4.0.5",
    "lodash-webpack-plugin": "^0.11.4",
    "modernizr-loader": "^1.0.1",
    "postcss": "^6.0.6",
    "postcss-banner": ">=1",
    "postcss-loader": "^2.0.8",
    "standard": "^10.0.2",
    "svgo": "^0.7.2",
    "svgo-loader": "^1.2.1",
    "vue-loader": "^13.3.0",
    "vue-template-compiler": "^2.4.1",
    "webpack": "^3.3.0",
    "webpack-bundle-analyzer": "^2.9.0",
    "webpack-bundle-size-analyzer": "^2.7.0",
    "webpack-pwa-manifest": "^3.3.2"
  },
  "dependencies": {
    "animejs": "^2.0.10",
    "autosize": "^4.0.0",
    "axios": "^0.16.2",
    "babel-runtime": "^6.20.0",
    "bel": "^5.0.2",
    "bootstrap": "^3.3.6",
    "bowser": "^1.7.1",
    "clipboard": "^1.7.1",
    "closest": "0.0.1",
    "cookie_js": "^1.2.0",
    "delegate": "^3.1.3",
    "emoji-regex": "^6.5.0",
    "es6-promise": "^4.1.1",
    "eventemitter3": "^2.0.0",
    "flatpickr": "^3.0.6",
    "font-awesome": "^4.5.0",
    "get-input-selection": "^1.1.4",
    "imagesloaded": "^4.1.3",
    "lodash": "^4.17.4",
    "luett": "^2.3.1",
    "masonry-layout": "^4.2.0",
    "matches-selector-polyfill": "^1.0.0",
    "modernizr": "^3.5.0",
    "moment": "^2.13.0",
    "node-fontdump": "^1.2.1",
    "object-assign-shim": "^1.0.0",
    "photoswipe": "^4.1.2",
    "popper.js": "^1.12.5",
    "postcss-cli": "^4.1.0",
    "postcss-less-engine": "^0.6.2",
    "q": "^1.5.0",
    "random-id": "^0.0.2",
    "simplemde": "git://github.com/stadtgestalten/simplemde-markdown-editor.git#translatable-prompt-texts",
    "stroll.js": "^3.0.1",
    "tether": "^1.3.4",
    "tether-drop": "^1.4.2",
    "tether-tooltip": "^1.2.0",
    "vue": "^2.4.1",
    "vue-on-click-outside": "^1.0.3",
    "vue-tabs-component": "https://github.com/stadtgestalten/vue-tabs-component.git#dist"
  },
  "babel": {
    "plugins": [
      "lodash",
      "syntax-dynamic-import",
      "transform-async-to-generator",
      "transform-es2015-unicode-regex",
      "transform-regenerator",
      "transform-runtime",
      "transform-xregexp"
    ],
    "presets": [
      "stage-2",
      [
        "env",
        {
          "loose": true,
          "useBuiltIns": true,
          "modules": false,
          "targets": {
            "browsers": [
              "last 2 versions",
              "> 4%",
              "Firefox ESR",
              "IE 11"
            ]
          }
        }
      ]
    ]
  },
  "standard": {
    "parser": "babel-eslint",
    "envs": [
      "browser",
      "node",
      "mocha"
    ],
    "plugins": [
      "html"
    ]
  },
  "browserslist": [
    "last 2 versions",
    "> 4%",
    "Firefox ESR",
    "IE 11"
  ]
}<|MERGE_RESOLUTION|>--- conflicted
+++ resolved
@@ -1,12 +1,8 @@
 {
-<<<<<<< HEAD
   "name": "stadtgestalten",
   "title": "Stadtgestalten",
   "description": "Stadtgestalten ist eine Plattform um lokale Vernetzung zu fördern",
-  "version": "2.0.9",
-=======
   "version": "2.0.10",
->>>>>>> 342ceafd
   "license": "AGPL-3.0",
   "engines": {
     "node": ">=6.4.0"
